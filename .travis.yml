language: python
dist: bionic
matrix:
  include:
<<<<<<< HEAD
    - python: 3.6
      env: PYENV=py36
    - python: 3.8
      env: PYENV=py38
=======
    - python: 3.7
      env: PYENV=py37
    - python: 3.8
      env: PYENV=py38
    - python: 3.9
      env: PYENV=py39
>>>>>>> d34d9a54
before_install:
  - sudo apt-get install -y libgsl0-dev openmpi-bin libopenmpi-dev python-dev
install:
  - source ci/install.sh
script:  bash ci/test_script.sh
after_success:
  - bash ci/upload_coveralls.sh
cache:
  directories:
<<<<<<< HEAD
    - $HOME/nest-3.0
    - $HOME/nrn-7.7
    - $HOME/build/nest-3.0
    - $HOME/build/nrn-7.7
=======
    - $HOME/nest-2.20.0
    - $HOME/nrn-8.0.0
    - $HOME/build/nest-2.20.0
>>>>>>> d34d9a54
    - $HOME/.cache/pip<|MERGE_RESOLUTION|>--- conflicted
+++ resolved
@@ -2,19 +2,12 @@
 dist: bionic
 matrix:
   include:
-<<<<<<< HEAD
-    - python: 3.6
-      env: PYENV=py36
-    - python: 3.8
-      env: PYENV=py38
-=======
     - python: 3.7
       env: PYENV=py37
     - python: 3.8
       env: PYENV=py38
     - python: 3.9
       env: PYENV=py39
->>>>>>> d34d9a54
 before_install:
   - sudo apt-get install -y libgsl0-dev openmpi-bin libopenmpi-dev python-dev
 install:
@@ -24,14 +17,7 @@
   - bash ci/upload_coveralls.sh
 cache:
   directories:
-<<<<<<< HEAD
     - $HOME/nest-3.0
-    - $HOME/nrn-7.7
+    - $HOME/nrn-8.0.0
     - $HOME/build/nest-3.0
-    - $HOME/build/nrn-7.7
-=======
-    - $HOME/nest-2.20.0
-    - $HOME/nrn-8.0.0
-    - $HOME/build/nest-2.20.0
->>>>>>> d34d9a54
     - $HOME/.cache/pip