#!/usr/bin/env bash

set -e  # stop execution in case of errors

<<<<<<< HEAD
sudo apt-get update -qq && sudo apt-get install -qq python-numpy python3-numpy python-scipy python3-scipy libgsl0-dev  openmpi-bin libopenmpi-dev
=======
>>>>>>> bbc5c45a
pip install -r requirements.txt
pip install coverage coveralls
pip install nose-testconfig
source ci/install_brian.sh
source ci/install_nest.sh
source ci/install_neuron.sh
python setup.py install<|MERGE_RESOLUTION|>--- conflicted
+++ resolved
@@ -2,10 +2,6 @@
 
 set -e  # stop execution in case of errors
 
-<<<<<<< HEAD
-sudo apt-get update -qq && sudo apt-get install -qq python-numpy python3-numpy python-scipy python3-scipy libgsl0-dev  openmpi-bin libopenmpi-dev
-=======
->>>>>>> bbc5c45a
 pip install -r requirements.txt
 pip install coverage coveralls
 pip install nose-testconfig
