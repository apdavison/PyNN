--- conflicted
+++ resolved
@@ -11,35 +11,6 @@
 except ImportError:
     pass
 
-<<<<<<< HEAD
-from . import simulator
-from pyNN import common, recording, errors, space, __doc__
-from pyNN.common.control import DEFAULT_MAX_DELAY, DEFAULT_TIMESTEP, DEFAULT_MIN_DELAY
-
-# if recording.MPI and (nest.Rank() != recording.mpi_comm.rank):
-#    raise Exception("MPI not working properly. Please make sure you import pyNN.nest before pyNN.random.")
-
-import shutil
-import logging
-
-from pyNN.nest.cells import NativeCellType, native_cell_type
-from pyNN.nest.electrodes import NativeElectrodeType, native_electrode_type
-from pyNN.nest.synapses import NativeSynapseType, native_synapse_type
-from pyNN.nest.standardmodels.cells import *
-from pyNN.nest.connectors import *
-from pyNN.nest.standardmodels.synapses import *
-from pyNN.nest.standardmodels.electrodes import *
-from pyNN.nest.recording import *
-from pyNN.random import NumpyRNG, GSLRNG
-from pyNN.nest.random import NativeRNG
-from pyNN.space import Space
-from pyNN.standardmodels import StandardCellType
-from pyNN.nest.populations import Population, PopulationView, Assembly
-from pyNN.nest.projections import Projection
-from . import music
-
-logger = logging.getLogger("PyNN")
-=======
 from .. import errors, random, space                                # noqa: F401
 from ..network import Network                                       # noqa: F401
 from ..space import Space                                           # noqa: F401
@@ -73,7 +44,7 @@
     rank,
 )
 from .procedural_api import create, connect, record, record_v, record_gsyn, set  # noqa: F401
->>>>>>> 5b6af576
+from . import music
 
 
 # ==============================================================================
