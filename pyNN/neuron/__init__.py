--- conflicted
+++ resolved
@@ -40,15 +40,11 @@
 from pyNN.neuron.populations import Population, PopulationView, Assembly
 from pyNN.neuron.projections import Projection
 from pyNN.neuron.cells import NativeCellType
-<<<<<<< HEAD
 from .music import music_end
-import numpy
-=======
 try:
     from . import nineml
 except ImportError:
     pass
->>>>>>> 7488e629
 
 import logging
 logger = logging.getLogger("PyNN")
