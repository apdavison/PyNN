"""

:copyright: Copyright 2006-2016 by the PyNN team, see AUTHORS.
:license: CeCILL, see LICENSE for details.
"""

from collections import defaultdict
import numpy
from pyNN import recording
from pyNN.morphology import MorphologyFilter
from pyNN.neuron import simulator
import re
from neuron import h


recordable_pattern = re.compile(r'((?P<section>\w+)(\((?P<location>[-+]?[0-9]*\.?[0-9]+)\))?\.)?(?P<var>\w+)')


class Recorder(recording.Recorder):
    """Encapsulates data and functions related to recording model variables."""
    _simulator = simulator

    def _record(self, variable, new_ids, sampling_interval=None):
        """Add the cells in `new_ids` to the set of recorded cells."""
        if variable.name == 'spikes':
            for id in new_ids:
                if id._cell.rec is not None:
                    id._cell.rec.record(id._cell.spike_times)
        else:
            self.sampling_interval = sampling_interval or self._simulator.state.dt
            for id in new_ids:
                self._record_state_variable(id._cell, variable)

    def _record_state_variable(self, cell, variable):
        if variable.location is None:
            if hasattr(cell, 'recordable') and variable in cell.recordable:
                hoc_var = cell.recordable[variable]
            elif variable.name == 'v':
                hoc_var = cell.source_section(0.5)._ref_v  # or use "seg.v"?
            elif variable.name == 'gsyn_exc':
                hoc_var = cell.esyn._ref_g
            elif variable.name == 'gsyn_inh':
                hoc_var = cell.isyn._ref_g
            else:
                source, var_name = self._resolve_variable(cell, variable.name)
                hoc_var = getattr(source, "_ref_%s" % var_name)
            hoc_vars = [hoc_var]
        else:
            if isinstance(variable.location, str):
                if variable.location in cell.section_labels:
                    sections = [cell.section_labels[variable.location]]
                elif variable.location == "soma":
                    sections = [cell.sections[cell.morphology.soma_index]]
                else:
                    raise ValueError("Cell has no location labelled '{}'".format(variable.location))
            elif isinstance(variable.location, MorphologyFilter):
                section_indices = variable.location(cell.morphology)  # todo: support lists of sections
                if hasattr(section_indices, "__len__"):
                    sections = [cell.sections[index] for index in section_indices]
                else:
                    sections = [cell.sections[section_indices]]
            else:
                raise ValueError("Invalid location specification: {}".format(variable.location))
            hoc_vars = []
            for section in sections:
                source = section(0.5)
                if variable.name == 'v':
                    hoc_vars.append(source._ref_v)
                else:
                    ion_channel, var_name = variable.name.split(".")
                    mechanism_name, hoc_var_name = self.population.celltype.ion_channels[ion_channel].variable_translations[var_name]
                    mechanism = getattr(source, mechanism_name)
                    hoc_vars.append(getattr(mechanism, "_ref_{}".format(hoc_var_name)))
        for hoc_var in hoc_vars:
            vec = h.Vector()
            if self.sampling_interval == self._simulator.state.dt:
                vec.record(hoc_var)
            else:
                vec.record(hoc_var, self.sampling_interval)
            cell.traces[variable].append(vec)
        if not cell.recording_time:
            cell.record_times = h.Vector()
            if self.sampling_interval == self._simulator.state.dt:
                cell.record_times.record(h._ref_t)
            else:
                cell.record_times.record(h._ref_t, self.sampling_interval)
            cell.recording_time += 1

    # could be staticmethod
    def _resolve_variable(self, cell, variable_path):
        match = recordable_pattern.match(variable_path)
        if match:
            parts = match.groupdict()
            if parts['section']:
                section = getattr(cell, parts['section'])
                if parts['location']:
                    source = section(float(parts['location']))
                else:
                    source = section
            else:
                source = cell.source
            return source, parts['var']
        else:
            raise AttributeError("Recording of %s not implemented." % variable_path)

    def _reset(self):
        """Reset the list of things to be recorded."""
        for id in set.union(*self.recorded.values()):
            id._cell.traces = defaultdict(list)
            id._cell.spike_times = h.Vector(0)
        id._cell.recording_time == 0
        id._cell.record_times = None

    def _clear_simulator(self):
        """
        Should remove all recorded data held by the simulator and, ideally,
        free up the memory.
        """
        for id in set.union(*self.recorded.values()):
            if hasattr(id._cell, "traces"):
                for variable in id._cell.traces:
                    for vec in id._cell.traces[variable]:
                        vec.resize(0)
            if id._cell.rec is not None:
                id._cell.spike_times.resize(0)
            else:
                id._cell.clear_past_spikes()

    def _get_spiketimes(self, id):
        if hasattr(id, "__len__"):
            all_spiketimes = {}
            for cell_id in id:
                spikes = numpy.array(cell_id._cell.spike_times)
                all_spiketimes[cell_id] = spikes[spikes <= simulator.state.t + 1e-9]
            return all_spiketimes
        else:
            spikes = numpy.array(id._cell.spike_times)
            return spikes[spikes <= simulator.state.t + 1e-9]

    def _get_all_signals(self, variable, ids, clear=False):
        # assuming not using cvode, otherwise need to get times as well and use IrregularlySampledAnalogSignal
        if len(ids) > 0:
<<<<<<< HEAD
            signals = numpy.vstack((vec for id in ids for vec in id._cell.traces[variable])).T
            expected_length = int(simulator.state.tstop / self.sampling_interval) + 1
=======
            signals = numpy.vstack((id._cell.traces[variable] for id in ids)).T
            expected_length = numpy.rint(simulator.state.tstop / self.sampling_interval) + 1
>>>>>>> 2d5997f0
            if signals.shape[0] != expected_length:  # generally due to floating point/rounding issues
                signals = numpy.vstack((signals, signals[-1, :]))
        else:
            signals = numpy.array([])
        return signals

    def _local_count(self, variable, filter_ids=None):
        N = {}
        if variable == 'spikes':
            for id in self.filter_recorded(recording.Variable('spikes', None), filter_ids):
                N[int(id)] = id._cell.spike_times.size()
        else:
            raise Exception("Only implemented for spikes")
        return N<|MERGE_RESOLUTION|>--- conflicted
+++ resolved
@@ -140,13 +140,8 @@
     def _get_all_signals(self, variable, ids, clear=False):
         # assuming not using cvode, otherwise need to get times as well and use IrregularlySampledAnalogSignal
         if len(ids) > 0:
-<<<<<<< HEAD
             signals = numpy.vstack((vec for id in ids for vec in id._cell.traces[variable])).T
-            expected_length = int(simulator.state.tstop / self.sampling_interval) + 1
-=======
-            signals = numpy.vstack((id._cell.traces[variable] for id in ids)).T
             expected_length = numpy.rint(simulator.state.tstop / self.sampling_interval) + 1
->>>>>>> 2d5997f0
             if signals.shape[0] != expected_length:  # generally due to floating point/rounding issues
                 signals = numpy.vstack((signals, signals[-1, :]))
         else:
