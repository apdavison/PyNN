"""
Parameter set handling

:copyright: Copyright 2006-2022 by the PyNN team, see AUTHORS.
:license: CeCILL, see LICENSE for details.
"""

import numpy as np
from collections.abc import Sized
from pyNN.core import is_listlike
from pyNN import errors
from pyNN.random import RandomDistribution, NativeRNG
from lazyarray import larray, partial_shape
import numpy as np


class LazyArray(larray):
    """
    Optimises storage of arrays in various ways:
      - stores only a single value if all the values in the array are the same
      - if the array is created from a :class:`~pyNN.random.RandomDistribution`
        or a function `f(i,j)`, then elements are only evaluated when they are
        accessed. Any operations performed on the array are also queued up to
        be executed on access.

    The main intention of the latter is to save memory for very large arrays by
    accessing them one row or column at a time: the entire array need never be
    in memory.

    Arguments:
        `value`:
            may be an int, float, bool, NumPy array, iterator, generator
            or a function, `f(i)` or `f(i,j)`, depending on the dimensions of
            the array. `f(i,j)` should return a single number when `i` and `j`
            are integers, and a 1D array when either `i` or `j` or both is a
            NumPy array (in the latter case the two arrays must have equal
            lengths).
        `shape`:
            a tuple giving the shape of the array, or `None`
        `dtype`:
            the NumPy `dtype`.
    """
    # most of the implementation moved to external lazyarray package
    # the plan is ultimately to move everything to lazyarray

    def __init__(self, value, shape=None, dtype=None):
        if isinstance(value, str):
            errmsg = "Value should be a string expressing a function of d. "
            try:
                value = eval("lambda d: %s" % value)
            except SyntaxError:
                raise errors.InvalidParameterValueError(errmsg + "Incorrect syntax.")
            try:
                value(0.0)
            except NameError as err:
                raise errors.InvalidParameterValueError(errmsg + str(err))
        super(LazyArray, self).__init__(value, shape, dtype)

    def __setitem__(self, addr, new_value):
        self.check_bounds(addr)
        if (self.is_homogeneous
            and isinstance(new_value, (int, float, bool))
            and self.evaluate(simplify=True) == new_value):
            pass
        else:
            self.base_value = self.evaluate()
            self.base_value[addr] = new_value
            self.operations = []

    def by_column(self, mask=None):
        """
        Iterate over the columns of the array. Columns will be yielded either
        as a 1D array or as a single value (for a flat array).

        `mask`: either `None` or a boolean array indicating which columns should be included.
        """
        column_indices = np.arange(self.ncols)
        if mask is not None:
            if not isinstance(mask, slice):
                assert len(mask) == self.ncols
            column_indices = column_indices[mask]
        if isinstance(self.base_value, RandomDistribution) and self.base_value.rng.parallel_safe:
            if mask is None:
                for j in column_indices:
                    yield self._partially_evaluate((slice(None), j), simplify=True)
            else:
                column_indices = np.arange(self.ncols)
                for j, local in zip(column_indices, mask):
                    col = self._partially_evaluate((slice(None), j), simplify=True)
                    if local:
                        yield col
        else:
            for j in column_indices:
                yield self._partially_evaluate((slice(None), j), simplify=True)


class ArrayParameter(object):
    """
    Represents a parameter whose value consists of multiple values, e.g. a tuple or array.

    The reason for defining this class rather than just using a NumPy array is
    to avoid the ambiguity of "is a given array a single parameter value (e.g.
    a spike train for one cell) or an array of parameter values (e.g. one number
    per cell)?".

    Arguments:
        `value`:
            anything which can be converted to a NumPy array, or another
            :class:`ArrayParameter` object.
    """

    def __init__(self, value):
        if isinstance(value, ArrayParameter):
            self.value = value.value
        elif isinstance(value, np.ndarray):
            # dont overwrite dtype of int arrays
            self.value = value
        else:
            self.value = np.array(value, float)

    # def __len__(self):
    #     This must not be defined, otherwise ArrayParameter is insufficiently different from NumPy array

    def max(self):
        """Return the maximum value."""
        return self.value.max()

    def __add__(self, val):
        """
        Return a new :class:`ArrayParameter` in which all values in the original
        :class:`ArrayParameter` have `val` added to them.

        If `val` is itself an array, return an array of :class:`ArrayParameter`
        objects, where ArrayParameter `i` is the original ArrayParameter added to
        element `i` of val.
        """
        if hasattr(val, '__len__'):
            # reshape if necessary?
            return np.array([self.__class__(self.value + x) for x in val], dtype=self.__class__)
        else:
            return self.__class__(self.value + val)

    def __sub__(self, val):
        """
        Return a new :class:`ArrayParameter` in which all values in the original
        :class:`ArrayParameter` have `val` subtracted from them.

        If `val` is itself an array, return an array of :class:`ArrayParameter`
        objects, where ArrayParameter `i` is the original ArrayParameter with
        element `i` of val subtracted from it.
        """
        if hasattr(val, '__len__'):
            # reshape if necessary?
            return np.array([self.__class__(self.value - x) for x in val], dtype=self.__class__)
        else:
            return self.__class__(self.value - val)

    def __mul__(self, val):
        """
        Return a new :class:`ArrayParameter` in which all values in the original
        :class:`ArrayParameter` have been multiplied by `val`.

        If `val` is itself an array, return an array of :class:`ArrayParameter`
        objects, where ArrayParameter `i` is the original ArrayParameter multiplied by
        element `i` of `val`.
        """
        if hasattr(val, '__len__'):
            # reshape if necessary?
            return np.array([self.__class__(self.value * x) for x in val], dtype=self.__class__)
        else:
            return self.__class__(self.value * val)

    __rmul__ = __mul__

    def __div__(self, val):
        """
        Return a new :class:`ArrayParameter` in which all values in the original
        :class:`ArrayParameter` have been divided by `val`.

        If `val` is itself an array, return an array of :class:`ArrayParameter`
        objects, where ArrayParameter `i` is the original ArrayParameter divided by
        element `i` of `val`.
        """
        if hasattr(val, '__len__'):
            # reshape if necessary?
            return np.array([self.__class__(self.value / x) for x in val], dtype=self.__class__)
        else:
            return self.__class__(self.value / val)

    __truediv__ = __div__

    def __eq__(self, other):
        if isinstance(other, ArrayParameter):
            return self.value.size == other.value.size and (self.value == other.value).all()
        elif isinstance(other, np.ndarray) and other.size > 0 and isinstance(other[0], ArrayParameter):
            return np.array([(self == seq).all() for seq in other])
        else:
            return False

    def __repr__(self):
        return "%s(%s)" % (self.__class__.__name__, self.value)


class Sequence(ArrayParameter):
    """
        Represents a sequence of numerical values.

        Arguments:
            `value`:
                anything which can be converted to a NumPy array, or another
                :class:`Sequence` object.
    """
    # should perhaps use neo.SpikeTrain instead of this class, or at least allow a neo SpikeTrain
    pass


class ParameterSpace(object):
    """
    Representation of one or more points in a parameter space.

    i.e. represents one or more parameter sets, where each parameter set has
    the same parameter names and types but the parameters may have different
    values.

    Arguments:
        `parameters`:
            a dict containing values of any type that may be used to construct a
            `lazy array`_, i.e. `int`, `float`, NumPy array,
            :class:`~pyNN.random.RandomDistribution`, function that accepts a
            single argument.
        `schema`:
            a dict whose keys are the expected parameter names and whose values
            are the expected parameter types
        `component`:
            optional - class for which the parameters are destined. Used in
            error messages.
        `shape`:
            the shape of the lazy arrays that will be constructed.

    .. _`lazy array`: https://lazyarray.readthedocs.org/
    """

    def __init__(self, parameters, schema=None, shape=None, component=None):
        """

        """
        self._parameters = {}
        self.schema = schema
        self._shape = shape
        self.component = component
        self.update(**parameters)
        self._evaluated = False

    def _set_shape(self, shape):
        for value in self._parameters.values():
            value.shape = shape
        self._shape = shape
    shape = property(fget=lambda self: self._shape, fset=_set_shape,
                     doc="Size of the lazy arrays contained within the parameter space")

    def keys(self):
        """
        PS.keys() -> list of PS's keys.
        """
        return self._parameters.keys()

    def items(self):
        """
        PS.items() ->  an iterator over the (key, value) items of PS.

        Note that the values will all be :class:`LazyArray` objects.
        """
        return self._parameters.items()

    def __repr__(self):
        return "<ParameterSpace %s, shape=%s>" % (", ".join(self.keys()), self.shape)

    def update(self, **parameters):
        """
        Update the contents of the parameter space according to the
        `(key, value)` pairs in ``**parameters``. All values will be turned into
        lazy arrays.

        If the :class:`ParameterSpace` has a schema, the keys and the data types
        of the values will be checked against the schema.
        """
        if self.schema:
            for name, value in parameters.items():
                try:
                    expected_dtype = self.schema[name]
                except KeyError:
                    if self.component:
                        model_name = self.component.__name__
                    else:
                        model_name = 'unknown'
                    raise errors.NonExistentParameterError(name,
                                                           model_name,
                                                           valid_parameter_names=self.schema.keys())
<<<<<<< HEAD
                if issubclass(expected_dtype, ArrayParameter) and isinstance(value, collections.abc.Sized):
                    if len(value) == 0:
                        value = ArrayParameter([])
                    elif not isinstance(value[0], ArrayParameter):  # may be a more generic way to do it, but for now this special-casing seems like the most robust approach
                        if isinstance(value[0], collections.abc.Sized):  # e.g. list of tuples
=======
                if issubclass(expected_dtype, ArrayParameter) and isinstance(value, Sized):
                    if len(value) == 0:
                        value = ArrayParameter([])
                    elif not isinstance(value[0], ArrayParameter):  # may be a more generic way to do it, but for now this special-casing seems like the most robust approach
                        if isinstance(value[0], Sized):  # e.g. list of tuples
>>>>>>> 9dfb42bc
                            value = type(value)([ArrayParameter(x) for x in value])
                        else:
                            value = ArrayParameter(value)
                try:
                    self._parameters[name] = LazyArray(value, shape=self._shape,
                                                       dtype=expected_dtype)
                except (TypeError, errors.InvalidParameterValueError):
                    raise errors.InvalidParameterValueError(
                        "For parameter %s expected %s, got %s" % (name, expected_dtype, type(value)))
                except ValueError as err:
                    # maybe put the more specific error classes into lazyarray
                    raise errors.InvalidDimensionsError(err)
        else:
            for name, value in parameters.items():
                self._parameters[name] = LazyArray(value, shape=self._shape)

    def __getitem__(self, name):
        """x.__getitem__(y) <==> x[y]"""
        return self._parameters[name]

    def __setitem__(self, name, value):
        # need to add check against schema
        self._parameters[name] = value

    def pop(self, name, d=None):
        """
        Remove the given parameter from the parameter set and from its schema,
        and return its value.
        """
        value = self._parameters.pop(name, d)
        if self.schema:
            self.schema.pop(name, d)
        return value

    @property
    def is_homogeneous(self):
        """
        True if all of the lazy arrays within are homogeneous.
        """
        return all(value.is_homogeneous for value in self._parameters.values())

    def evaluate(self, mask=None, simplify=False):
        """
        Evaluate all lazy arrays contained in the parameter space, using the
        given mask.
        """
        if self._shape is None:
            raise Exception("Must set shape of parameter space before evaluating")
        if mask is None:
            for name, value in self._parameters.items():
                self._parameters[name] = value.evaluate(simplify=simplify)
            self._evaluated_shape = self._shape
        else:
            for name, value in self._parameters.items():
                try:
                    if isinstance(value.base_value, RandomDistribution) and value.base_value.rng.parallel_safe:
                        value = value.evaluate()  # can't partially evaluate if using parallel safe
                    self._parameters[name] = value[mask]
                except ValueError:
                    raise errors.InvalidParameterValueError(f"{name} should not be of type {type(value)}")
            self._evaluated_shape = partial_shape(mask, self._shape)
        self._evaluated = True
        # should possibly update self.shape according to mask?

    def as_dict(self):
        """
        Return a plain dict containing the same keys and values as the
        parameter space. The values must first have been evaluated.
        """
        if not self._evaluated:
            raise Exception("Must call evaluate() method before calling ParameterSpace.as_dict()")
        D = {}
        for name, value in self._parameters.items():
            D[name] = value
            assert not isinstance(D[name], LazyArray)  # should all have been evaluated by now
        return D

    def __iter__(self):
        r"""
        Return an array-element-wise iterator over the parameter space.

        Each item in the iterator is a dict, containing the same keys as the
        :class:`ParameterSpace`. For the `i`\th dict returned by the iterator,
        each value is the `i`\th element of the corresponding lazy array in the
        parameter space.

        Example:

        >>> ps = ParameterSpace({'a': [2, 3, 5, 8], 'b': 7, 'c': lambda i: 3*i+2}, shape=(4,))
        >>> ps.evaluate()
        >>> for D in ps:
        ...     print(D)
        ...
        {'a': 2, 'c': 2, 'b': 7}
        {'a': 3, 'c': 5, 'b': 7}
        {'a': 5, 'c': 8, 'b': 7}
        {'a': 8, 'c': 11, 'b': 7}
        """
        if not self._evaluated:
            raise Exception("Must call evaluate() method before iterating over a ParameterSpace")
        for i in range(self._evaluated_shape[0]):
            D = {}
            for name, value in self._parameters.items():
                if is_listlike(value):
                    D[name] = value[i]
                else:
                    D[name] = value
                assert not isinstance(D[name], LazyArray)  # should all have been evaluated by now
            yield D

    def columns(self):
        """
        For a 2D space, return a column-wise iterator over the parameter space.
        """
        if not self._evaluated:
            raise Exception("Must call evaluate() method before iterating over a ParameterSpace")
        assert len(self.shape) == 2
        if len(self._evaluated_shape) == 1:  # values will be one-dimensional
            yield self._parameters
        else:
            for j in range(self._evaluated_shape[1]):
                D = {}
                for name, value in self._parameters.items():
                    if is_listlike(value):
                        D[name] = value[:, j]
                    else:
                        D[name] = value
                    # should all have been evaluated by now
                    assert not isinstance(D[name], LazyArray)
                yield D

    def __eq__(self, other):
        return (all(a == b for a, b in zip(self._parameters.items(), other._parameters.items()))
                and self.schema == other.schema
                and self._shape == other._shape)

    @property
    def parallel_safe(self):
        return any(isinstance(value.base_value, RandomDistribution) and value.base_value.rng.parallel_safe
                   for value in self._parameters.values())

    @property
    def has_native_rngs(self):
        """
        Return True if the parameter set contains any NativeRNGs
        """
        return any(isinstance(rd.base_value.rng, NativeRNG)
                   for rd in self._random_distributions())

    def _random_distributions(self):
        """
        An iterator over those values contained in the PS that are
        derived from random distributions.
        """
        return (value for value in self._parameters.values() if isinstance(value.base_value, RandomDistribution))

    def expand(self, new_shape, mask):
        """
        Increase the size of the ParameterSpace.

        Existing array values are mapped to the indices given in mask.
        New array values are set to NaN.
        """
        for name, value in self._parameters.items():
            if isinstance(value.base_value, np.ndarray):
                new_base_value = np.ones(new_shape) * np.nan
                new_base_value[mask] = value.base_value
                self._parameters[name].base_value = new_base_value
        self.shape = new_shape


def simplify(value):
    """
    If `value` is a homogeneous array, return the single value that all elements
    share. Otherwise, pass the value through.
    """
    if isinstance(value, np.ndarray) and len(value.shape) > 0:  #  latter condition is for Brian scalar quantities
        if (value == value[0]).all():
            return value[0]
        else:
            return value
    else:
        return value
    # alternative - need to benchmark
    # if np.any(arr != arr[0]):
    #    return arr
    # else:
    #    return arr[0]<|MERGE_RESOLUTION|>--- conflicted
+++ resolved
@@ -296,19 +296,11 @@
                     raise errors.NonExistentParameterError(name,
                                                            model_name,
                                                            valid_parameter_names=self.schema.keys())
-<<<<<<< HEAD
-                if issubclass(expected_dtype, ArrayParameter) and isinstance(value, collections.abc.Sized):
-                    if len(value) == 0:
-                        value = ArrayParameter([])
-                    elif not isinstance(value[0], ArrayParameter):  # may be a more generic way to do it, but for now this special-casing seems like the most robust approach
-                        if isinstance(value[0], collections.abc.Sized):  # e.g. list of tuples
-=======
                 if issubclass(expected_dtype, ArrayParameter) and isinstance(value, Sized):
                     if len(value) == 0:
                         value = ArrayParameter([])
                     elif not isinstance(value[0], ArrayParameter):  # may be a more generic way to do it, but for now this special-casing seems like the most robust approach
                         if isinstance(value[0], Sized):  # e.g. list of tuples
->>>>>>> 9dfb42bc
                             value = type(value)([ArrayParameter(x) for x in value])
                         else:
                             value = ArrayParameter(value)
