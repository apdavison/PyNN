--- conflicted
+++ resolved
@@ -13,7 +13,7 @@
 from pyNN.common.populations import is_conductance
 from pyNN import errors, descriptions
 from pyNN.recording import files
-from pyNN.parameters import LazyArray
+from pyNN.parameters import ParameterSpace, LazyArray
 from pyNN.standardmodels import StandardSynapseType
 import numpy
 from itertools import izip, repeat
@@ -45,21 +45,21 @@
 
 class IndexBasedExpression(object):
     """
-    Abstract base class for general expressions that use the cell indices and projection class to
+    Abstract base class for general expressions that use the cell indices and projection class to 
     determine their value instead of just the the distance between the cells
     """
-
-    @property
+       
+    @property    
     def projection(self):
         try:
             return self._projection
         except AttributeError:
             return None
-
-    @projection.setter
-    def projection(self, projection):
+    
+    @projection.setter        
+    def projection(self, projection): 
         self._projection = projection
-
+                    
     def __call__(self, i, j):
         raise NotImplementedError
 
@@ -81,7 +81,7 @@
         """
         docstring needed
         """
-        self.safe = safe
+        self.safe    = safe
         self.callback = callback
         if callback is not None:
             assert callable(callback)
@@ -113,9 +113,9 @@
 class MapConnector(Connector):
     """
     Abstract base class for Connectors based on connection maps, where a map is a 2D lazy array
-    containing either the (boolean) connectivity matrix (aka adjacency matrix, connection set mask, etc.)
-    or the values of a synaptic connection parameter.
-    """
+    containing either a connection probability or the value of a connection parameter.
+    """
+    
 
     def _generate_distance_map(self, projection):
         position_generators = (projection.pre.position_generator,
@@ -124,52 +124,35 @@
                          shape=projection.shape)
 
     def _connect_with_map(self, projection, connection_map, distance_map=None):
-        """
-        Create connections according to a connection map.
-
-        Arguments:
-
-            `projection`:
-                the `Projection` that is being created.
-            `connection_map`:
-                a boolean `LazyArray` of the same shape as `projection`, representing the connectivity matrix.
-            `distance_map`:
-                TODO
-        """
-
         logger.debug("Connecting %s using a connection map" % projection.label)
         if distance_map is None:
             distance_map = self._generate_distance_map(projection)
-
-        # Determine whether to iterate over all post-synaptic cells, or only those present
-        # on the local MPI node.
+        # If any of the synapse parameters are based on parallel-safe random number generators,
+        # we need to iterate over all post-synaptic cells, so we can generate then
+        # throw away the random numbers for the non-local nodes.
+        # Otherwise, we only need to iterate over local post-synaptic cells.
         column_indices = numpy.arange(projection.post.size)
+        
         if projection.synapse_type.native_parameters.parallel_safe:
-            # If any of the synapse parameters are based on parallel-safe random number generators,
-            # we need to iterate over all post-synaptic cells, so we can generate then
-            # throw away the random numbers for the non-local nodes.
             logger.debug("Parallel-safe iteration.")
             components = (
                 column_indices,
                 projection.post._mask_local,
                 connection_map.by_column())
         else:
-            # Otherwise, we only need to iterate over local post-synaptic cells.
             mask = projection.post._mask_local
             components = (
                 column_indices[mask],
                 repeat(True),
                 connection_map.by_column(mask))
-
-        # Obtain the parameters to be used for the connections from the projection's `synapse_type`
-        # attribute. Each parameter value is a `LazyArray`.
+            
         parameter_space = projection.synapse_type.native_parameters
         parameter_space.shape = (projection.pre.size, projection.post.size)
         for name, map in parameter_space.items():
             if callable(map.base_value):
                 if isinstance(map.base_value, IndexBasedExpression):
-                    # Assumes map is a function of index and hence requires the projection to
-                    # determine its value. It and its index function are copied so as to be able
+                    # Assumes map is a function of index and hence requires the projection to 
+                    # determine its value. It and its index function are copied so as to be able 
                     # to set the projection without altering the connector, which would perhaps
                     # not be expected from the 'connect' call.
                     new_map = copy(map)
@@ -177,33 +160,26 @@
                     new_map.base_value.projection = projection
                     parameter_space[name] = new_map
                 else:
-                    # Assumes map is a function of distance
+                    # Assumes map is a function of distance 
                     parameter_space[name] = map(distance_map)
-
-        # Loop over columns of the connection_map array (equivalent to looping over post-synaptic neurons)
+                
         for count, (col, local, source_mask) in enumerate(izip(*components)):
-            # `col`: index of the post-synaptic neuron
-            # `local`: boolean - does the post-synaptic neuron exist on this MPI node
-            # `source_mask` - boolean numpy array, indicating which of the pre-synaptic neurons should be connected to,
-            #                 or a single boolean, meaning connect to all/none of the pre-synaptic neurons
-
             if source_mask is True or source_mask.any():
-
-                # Convert from boolean to integer mask
                 if source_mask is True:
                     source_mask = numpy.arange(projection.pre.size, dtype=int)
                 else:
-                    source_mask = source_mask.nonzero()[0]
-
-                # Evaluate the lazy arrays containing the synaptic parameters
+                    source_mask = source_mask.nonzero()[0]  # bool to integer mask
                 connection_parameters = {}
                 for name, map in parameter_space.items():
+                    #if callable(map.base_value):  # map is assumed to be a function of "d"
+                    #    map = map(distance_map)
                     if map.is_homogeneous:
                         connection_parameters[name] = map.evaluate(simplify=True)
                     else:
                         connection_parameters[name] = map[source_mask, col]
-
-#                # Check that parameter values are valid
+                    #logger.debug("%d. %s = %s", count, name, map)
+                        
+                #logger.debug("Convergent connect %d neurons to #%s, delays in range (%g, %g)" % (sources.size, tgt, delays.min(), delays.max()))
 #                if self.safe:
 #                    # (might be cheaper to do the weight and delay check before evaluating the larray)
 #                    weights = check_weights(weights, projection.synapse_type, is_conductance(projection.post.local_cells[0]))
@@ -211,10 +187,10 @@
 #                                          projection._simulator.state.min_delay,
 #                                          projection._simulator.state.max_delay)
 #                    # TODO: add checks for plasticity parameters
-
+#                #logger.debug("mask: %s, w: %s, d: %s", source_mask, weights, delays)
                 if local:
-                    # Connect the neurons
                     projection._convergent_connect(source_mask, col, **connection_parameters)
+                    #logger.debug("source_mask = %s, col = %d, params = %s", source_mask, col, connection_parameters)
                     if self.callback:
                         self.callback(count/projection.post.local_size)
 
@@ -358,7 +334,7 @@
 
         `index_expression`:
             a function that takes the two cell indices as inputs and calculates the
-            probability matrix from it.
+            probability matrix from it. 
         `allow_self_connections`:
             if the connector is used to connect a Population to itself, this
             flag determines whether a neuron is allowed to connect to itself,
@@ -387,11 +363,7 @@
         index_expression = copy(self.index_expression)
         index_expression.projection = projection
         probability_map = LazyArray(index_expression, projection.shape)
-<<<<<<< HEAD
-        random_map = LazyArray(RandomDistribution('uniform', (0, 1), rng=self.rng),
-=======
         random_map = LazyArray(RandomDistribution('uniform', low=0, high=1, rng=self.rng),
->>>>>>> 1c16d7d2
                                projection.shape)
         connection_map = random_map < probability_map
         if projection.pre == projection.post:
@@ -403,11 +375,11 @@
 
 
 class DisplacementDependentProbabilityConnector(IndexBasedProbabilityConnector):
-
+            
     class DisplacementExpression(IndexBasedExpression):
         """
         A displacement based expression function used to determine the connection probability
-        and the value of variable connection parameters of a projection
+        and the value of variable connection parameters of a projection 
         """
         def __init__(self, disp_function):
             """
@@ -415,15 +387,15 @@
                              (displacement) to a probability between 0 and 1
             """
             self._disp_function = disp_function
-
+                        
         def __call__(self, i, j):
             disp = (self.projection.post.positions.T[j] - self.projection.pre.positions.T[i]).T
-            return self._disp_function(disp)
-
+            return self._disp_function(disp)             
+            
     def __init__(self, disp_function, allow_self_connections=True,
                  rng=None, safe=True, callback=None):
         super(DisplacementDependentProbabilityConnector, self).__init__(
-                self.DisplacementExpression(disp_function),
+                self.DisplacementExpression(disp_function), 
                 allow_self_connections=allow_self_connections, rng=rng, callback=callback)
 
 
@@ -457,7 +429,7 @@
         """
         # needs extending for dynamic synapses.
         Connector.__init__(self, safe=safe, callback=callback)
-        self.conn_list = numpy.array(conn_list)
+        self.conn_list  = numpy.array(conn_list)
         self.column_names = column_names or ('weight', 'delay')
         if len(conn_list) > 0:
             if len(conn_list[0]) != len(self.column_names) + 2:
@@ -477,7 +449,7 @@
         # need to do some profiling, to figure out the best way to do this:
         #  - order of sorting/filtering by local
         #  - use numpy.unique, or just do in1d(self.conn_list)?
-        idx = numpy.argsort(self.conn_list[:, 1])
+        idx  = numpy.argsort(self.conn_list[:, 1])
         targets = numpy.unique(self.conn_list[:, 1]).astype(numpy.int)
         local = numpy.in1d(targets,
                            numpy.arange(projection.post.size)[projection.post._mask_local],
@@ -735,7 +707,7 @@
     parameter_names = ('cset',)
 
     if haveCSA:
-        def __init__(self, cset, safe=True, callback=None):
+        def __init__ (self, cset, safe=True, callback=None):
             """
             """
             Connector.__init__(self, safe=safe, callback=callback)
@@ -745,8 +717,8 @@
             else:
                 assert csa.arity(cset) == 2, 'must specify mask or connection-set with arity 2'
     else:
-        def __init__(self, cset, safe=True, callback=None):
-            raise RuntimeError("CSAConnector not available---couldn't import csa module")
+        def __init__ (self, cset, safe=True, callback=None):
+            raise RuntimeError, "CSAConnector not available---couldn't import csa module"
 
     def connect(self, projection):
         """Connect-up a Projection."""
@@ -776,24 +748,24 @@
     def __init__(self, reference_projection, safe=True, callback=None):
         """
         Create a new CloneConnector.
-
+        
         `reference_projection` -- the projection to clone the connectivity pattern from
         """
         MapConnector.__init__(self, safe, callback=callback)
         self.reference_projection = reference_projection
 
     def connect(self, projection):
-        if (projection.pre != self.reference_projection.pre or
+        if (projection.pre != self.reference_projection.pre or 
             projection.post != self.reference_projection.post):
             raise errors.ConnectionError("Pre and post populations must match between reference ({0}"
                                          "  and {1}) and clone projections ({2} and {3}) for "
                                          "CloneConnector"
-                                         .format(self.reference_projection.pre,
-                                                 self.reference_projection.post,
+                                         .format(self.reference_projection.pre, 
+                                                 self.reference_projection.post, 
                                                  projection.pre, projection.post))
-        connection_map = LazyArray(~numpy.isnan(self.reference_projection.get(['weight'], 'array',
+        connection_map = LazyArray(~numpy.isnan(self.reference_projection.get(['weight'], 'array', 
                                                                               gather='all')[0]))
-        self._connect_with_map(projection, connection_map)
+        self._connect_with_map(projection, connection_map)                
 
 
 class ArrayConnector(MapConnector):
