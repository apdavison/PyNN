--- conflicted
+++ resolved
@@ -1,11 +1,7 @@
 """
-<<<<<<< HEAD
 Export of PyNN scripts as NineML.
 
-:copyright: Copyright 2006-2013 by the PyNN team, see AUTHORS.
-=======
 :copyright: Copyright 2006-2015 by the PyNN team, see AUTHORS.
->>>>>>> 23b72478
 :license: CeCILL, see LICENSE for details.
 """
 
