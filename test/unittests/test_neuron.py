--- conflicted
+++ resolved
@@ -15,17 +15,9 @@
     h = Mock()
 
 from pyNN.common import populations
-<<<<<<< HEAD
 from pyNN.recording import Variable
-try:
-    import unittest2 as unittest
-except ImportError:
-    import unittest
-import numpy
-=======
 import unittest
 import numpy as np
->>>>>>> bbc5c45a
 from numpy.testing import assert_array_equal, assert_array_almost_equal
 
 
@@ -397,15 +389,9 @@
     #                        np.vstack((self.cells[0]._cell.vtrace, self.cells[1]._cell.vtrace)).T)
 
     def test__get_spikes(self):
-<<<<<<< HEAD
         self.rec.recorded[Variable('spikes', None)] = self.cells
-        self.cells[0]._cell.spike_times = numpy.arange(101.0, 111.0)
-        self.cells[1]._cell.spike_times = numpy.arange(13.0, 23.0)
-=======
-        self.rec.recorded['spikes'] = self.cells
         self.cells[0]._cell.spike_times = np.arange(101.0, 111.0)
         self.cells[1]._cell.spike_times = np.arange(13.0, 23.0)
->>>>>>> bbc5c45a
         simulator.state.t = 111.0
         sdata = self.rec._get_current_segment(variables=[Variable(location=None, name='spikes')], filter_ids=None)
         self.assertEqual(len(sdata.spiketrains), 2)
@@ -430,17 +416,10 @@
     #                        cell._cell.gsyn_trace['inhibitory'])
     #
     def test__local_count(self):
-<<<<<<< HEAD
         self.rec.recorded[Variable('spikes', None)] = self.cells
-        self.cells[0]._cell.spike_times = h.Vector(numpy.arange(101.0, 111.0))
-        self.cells[1]._cell.spike_times = h.Vector(numpy.arange(13.0, 33.0))
-        self.assertEqual(self.rec._local_count(Variable('spikes', location=None), filter_ids=None),
-=======
-        self.rec.recorded['spikes'] = self.cells
         self.cells[0]._cell.spike_times = h.Vector(np.arange(101.0, 111.0))
         self.cells[1]._cell.spike_times = h.Vector(np.arange(13.0, 33.0))
-        self.assertEqual(self.rec._local_count('spikes', filter_ids=None),
->>>>>>> bbc5c45a
+        self.assertEqual(self.rec._local_count(Variable('spikes', location=None), filter_ids=None),
                          {self.cells[0]: 10, self.cells[1]: 20})
 
 
